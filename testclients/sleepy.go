// Copyright © 2021 - 2023 Attestant Limited.
// Licensed under the Apache License, Version 2.0 (the "License");
// you may not use this file except in compliance with the License.
// You may obtain a copy of the License at
//
//     http://www.apache.org/licenses/LICENSE-2.0
//
// Unless required by applicable law or agreed to in writing, software
// distributed under the License is distributed on an "AS IS" BASIS,
// WITHOUT WARRANTIES OR CONDITIONS OF ANY KIND, either express or implied.
// See the License for the specific language governing permissions and
// limitations under the License.

package testclients

import (
	"context"
	"errors"
	"fmt"
	"math/rand"
	"time"

	consensusclient "github.com/attestantio/go-eth2-client"
	"github.com/attestantio/go-eth2-client/api"
	apiv1 "github.com/attestantio/go-eth2-client/api/v1"
	"github.com/attestantio/go-eth2-client/spec"
	"github.com/attestantio/go-eth2-client/spec/deneb"
	"github.com/attestantio/go-eth2-client/spec/phase0"
)

// Sleepy is an Ethereum 2 client that sleeps for a random amount of time within a
// set of bounds before continuing.
type Sleepy struct {
	minSleep time.Duration
	maxSleep time.Duration
	next     consensusclient.Service
}

// NewSleepy creates a new Ethereum 2 client that sleeps for random amount of time
// within a set of bounds between minSleep and maxSleep before continuing.
func NewSleepy(_ context.Context,
	minSleep time.Duration,
	maxSleep time.Duration,
	next consensusclient.Service,
) (consensusclient.Service, error) {
	if next == nil {
		return nil, errors.New("no next service supplied")
	}
	if maxSleep < minSleep {
		return nil, errors.New("max sleep less than min sleep")
	}

	return &Sleepy{
		minSleep: minSleep,
		maxSleep: maxSleep,
		next:     next,
	}, nil
}

// Name returns the name of the client implementation.
func (s *Sleepy) Name() string {
	nextName := s.next.Name()
	return fmt.Sprintf("sleepy(%v,%v,%s)", s.minSleep, s.maxSleep, nextName)
}

// Address returns the address of the client.
func (s *Sleepy) Address() string {
	nextAddress := s.next.Address()
	return fmt.Sprintf("sleepy:%v,%v,%s", s.minSleep, s.maxSleep, nextAddress)
}

// sleep sleeps for a bounded amount of time.
func (s *Sleepy) sleep(_ context.Context) {
	// #nosec G404
	duration := time.Duration(s.minSleep.Milliseconds()+rand.Int63n(s.maxSleep.Milliseconds()-s.minSleep.Milliseconds())) * time.Millisecond
	time.Sleep(duration)
}

// EpochFromStateID converts a state ID to its epoch.
func (s *Sleepy) EpochFromStateID(ctx context.Context, stateID string) (phase0.Epoch, error) {
	s.sleep(ctx)
	next, isNext := s.next.(consensusclient.EpochFromStateIDProvider)
	if !isNext {
		return 0, errors.New("next does not support this call")
	}
	return next.EpochFromStateID(ctx, stateID)
}

// SlotFromStateID converts a state ID to its slot.
func (s *Sleepy) SlotFromStateID(ctx context.Context, stateID string) (phase0.Slot, error) {
	s.sleep(ctx)
	next, isNext := s.next.(consensusclient.SlotFromStateIDProvider)
	if !isNext {
		return 0, errors.New("next does not support this call")
	}
	return next.SlotFromStateID(ctx, stateID)
}

// NodeVersion returns a free-text string with the node version.
func (s *Sleepy) NodeVersion(ctx context.Context) (string, error) {
	s.sleep(ctx)
	next, isNext := s.next.(consensusclient.NodeVersionProvider)
	if !isNext {
		return "", errors.New("next does not support this call")
	}
	return next.NodeVersion(ctx)
}

// SlotDuration provides the duration of a slot of the chain.
func (s *Sleepy) SlotDuration(ctx context.Context) (time.Duration, error) {
	s.sleep(ctx)
	next, isNext := s.next.(consensusclient.SlotDurationProvider)
	if !isNext {
		return 0, errors.New("next does not support this call")
	}
	return next.SlotDuration(ctx)
}

// SlotsPerEpoch provides the slots per epoch of the chain.
func (s *Sleepy) SlotsPerEpoch(ctx context.Context) (uint64, error) {
	s.sleep(ctx)
	next, isNext := s.next.(consensusclient.SlotsPerEpochProvider)
	if !isNext {
		return 0, errors.New("next does not support this call")
	}
	return next.SlotsPerEpoch(ctx)
}

// FarFutureEpoch provides the far future epoch of the chain.
func (s *Sleepy) FarFutureEpoch(ctx context.Context) (phase0.Epoch, error) {
	s.sleep(ctx)
	next, isNext := s.next.(consensusclient.FarFutureEpochProvider)
	if !isNext {
		return 0, errors.New("next does not support this call")
	}
	return next.FarFutureEpoch(ctx)
}

// GenesisValidatorsRoot provides the genesis validators root of the chain.
func (s *Sleepy) GenesisValidatorsRoot(ctx context.Context) ([]byte, error) {
	s.sleep(ctx)
	next, isNext := s.next.(consensusclient.GenesisValidatorsRootProvider)
	if !isNext {
		return nil, errors.New("next does not support this call")
	}
	return next.GenesisValidatorsRoot(ctx)
}

// TargetAggregatorsPerCommittee provides the target number of aggregators for each attestation committee.
func (s *Sleepy) TargetAggregatorsPerCommittee(ctx context.Context) (uint64, error) {
	s.sleep(ctx)
	next, isNext := s.next.(consensusclient.TargetAggregatorsPerCommitteeProvider)
	if !isNext {
		return 0, errors.New("next does not support this call")
	}
	return next.TargetAggregatorsPerCommittee(ctx)
}

// AggregateAttestation fetches the aggregate attestation given an attestation.
func (s *Sleepy) AggregateAttestation(ctx context.Context, slot phase0.Slot, attestationDataRoot phase0.Root) (*phase0.Attestation, error) {
	s.sleep(ctx)
	next, isNext := s.next.(consensusclient.AggregateAttestationProvider)
	if !isNext {
		return nil, errors.New("next does not support this call")
	}
	return next.AggregateAttestation(ctx, slot, attestationDataRoot)
}

// SubmitAggregateAttestations submits aggregate attestations.
func (s *Sleepy) SubmitAggregateAttestations(ctx context.Context, aggregateAndProofs []*phase0.SignedAggregateAndProof) error {
	s.sleep(ctx)
	next, isNext := s.next.(consensusclient.AggregateAttestationsSubmitter)
	if !isNext {
		return errors.New("next does not support this call")
	}
	return next.SubmitAggregateAttestations(ctx, aggregateAndProofs)
}

// AttestationData fetches the attestation data for the given slot and committee index.
func (s *Sleepy) AttestationData(ctx context.Context, slot phase0.Slot, committeeIndex phase0.CommitteeIndex) (*phase0.AttestationData, error) {
	s.sleep(ctx)
	next, isNext := s.next.(consensusclient.AttestationDataProvider)
	if !isNext {
		return nil, errors.New("next does not support this call")
	}
	return next.AttestationData(ctx, slot, committeeIndex)
}

// AttestationPool fetches the attestation pool for the given slot.
func (s *Sleepy) AttestationPool(ctx context.Context, slot phase0.Slot) ([]*phase0.Attestation, error) {
	s.sleep(ctx)
	next, isNext := s.next.(consensusclient.AttestationPoolProvider)
	if !isNext {
		return nil, errors.New("next does not support this call")
	}
	return next.AttestationPool(ctx, slot)
}

// SubmitAttestations submits attestations.
func (s *Sleepy) SubmitAttestations(ctx context.Context, attestations []*phase0.Attestation) error {
	s.sleep(ctx)
	next, isNext := s.next.(consensusclient.AttestationsSubmitter)
	if !isNext {
		return errors.New("next does not support this call")
	}
	return next.SubmitAttestations(ctx, attestations)
}

// AttesterDuties obtains attester duties.
// If validatorIndicess is nil it will return all duties for the given epoch.
func (s *Sleepy) AttesterDuties(ctx context.Context, epoch phase0.Epoch, validatorIndices []phase0.ValidatorIndex) ([]*apiv1.AttesterDuty, error) {
	s.sleep(ctx)
	next, isNext := s.next.(consensusclient.AttesterDutiesProvider)
	if !isNext {
		return nil, errors.New("next does not support this call")
	}
	return next.AttesterDuties(ctx, epoch, validatorIndices)
}

// BeaconBlockHeader provides the block header of a given block ID.
func (s *Sleepy) BeaconBlockHeader(ctx context.Context, blockID string) (*apiv1.BeaconBlockHeader, error) {
	s.sleep(ctx)
	next, isNext := s.next.(consensusclient.BeaconBlockHeadersProvider)
	if !isNext {
		return nil, errors.New("next does not support this call")
	}
	return next.BeaconBlockHeader(ctx, blockID)
}

// BeaconBlockProposal fetches a proposed beacon block for signing.
func (s *Sleepy) BeaconBlockProposal(ctx context.Context, slot phase0.Slot, randaoReveal phase0.BLSSignature, graffiti []byte) (*spec.VersionedBeaconBlock, error) {
	s.sleep(ctx)
	next, isNext := s.next.(consensusclient.BeaconBlockProposalProvider)
	if !isNext {
		return nil, errors.New("next does not support this call")
	}
	return next.BeaconBlockProposal(ctx, slot, randaoReveal, graffiti)
}

// SubmitBeaconBlock submits a beacon block.
func (s *Sleepy) SubmitBeaconBlock(ctx context.Context, block *spec.VersionedSignedBeaconBlock) error {
	s.sleep(ctx)
	next, isNext := s.next.(consensusclient.BeaconBlockSubmitter)
	if !isNext {
		return errors.New("next does not support this call")
	}
	return next.SubmitBeaconBlock(ctx, block)
}

// SubmitBeaconCommitteeSubscriptions subscribes to beacon committees.
func (s *Sleepy) SubmitBeaconCommitteeSubscriptions(ctx context.Context, subscriptions []*apiv1.BeaconCommitteeSubscription) error {
	s.sleep(ctx)
	next, isNext := s.next.(consensusclient.BeaconCommitteeSubscriptionsSubmitter)
	if !isNext {
		return errors.New("next does not support this call")
	}
	return next.SubmitBeaconCommitteeSubscriptions(ctx, subscriptions)
}

// SubmitProposalPreparations submits proposal preparations.
func (s *Sleepy) SubmitProposalPreparations(ctx context.Context, preparations []*apiv1.ProposalPreparation) error {
	s.sleep(ctx)
	next, isNext := s.next.(consensusclient.ProposalPreparationsSubmitter)
	if !isNext {
		return errors.New("next does not support this call")
	}
	return next.SubmitProposalPreparations(ctx, preparations)
}

// SubmitBlindedBeaconBlock submits a beacon block.
func (s *Sleepy) SubmitBlindedBeaconBlock(ctx context.Context, block *api.VersionedSignedBlindedBeaconBlock) error {
	s.sleep(ctx)
	next, isNext := s.next.(consensusclient.BlindedBeaconBlockSubmitter)
	if !isNext {
		return errors.New("next does not support this call")
	}
	return next.SubmitBlindedBeaconBlock(ctx, block)
}

// SubmitValidatorRegistrations submits a validator registration.
func (s *Sleepy) SubmitValidatorRegistrations(ctx context.Context, registrations []*api.VersionedSignedValidatorRegistration) error {
	s.sleep(ctx)
	next, isNext := s.next.(consensusclient.ValidatorRegistrationsSubmitter)
	if !isNext {
		return errors.New("next does not support this call")
	}
	return next.SubmitValidatorRegistrations(ctx, registrations)
}

// BeaconState fetches a beacon state.
func (s *Sleepy) BeaconState(ctx context.Context, stateID string) (*spec.VersionedBeaconState, error) {
	s.sleep(ctx)
	next, isNext := s.next.(consensusclient.BeaconStateProvider)
	if !isNext {
		return nil, errors.New("next does not support this call")
	}
	return next.BeaconState(ctx, stateID)
}

// Events feeds requested events with the given topics to the supplied handler.
func (s *Sleepy) Events(ctx context.Context, topics []string, handler consensusclient.EventHandlerFunc) error {
	s.sleep(ctx)
	next, isNext := s.next.(consensusclient.EventsProvider)
	if !isNext {
		return errors.New("next does not support this call")
	}
	return next.Events(ctx, topics, handler)
}

// Finality provides the finality given a state ID.
func (s *Sleepy) Finality(ctx context.Context, stateID string) (*apiv1.Finality, error) {
	s.sleep(ctx)
	next, isNext := s.next.(consensusclient.FinalityProvider)
	if !isNext {
		return nil, errors.New("next does not support this call")
	}
	return next.Finality(ctx, stateID)
}

// Fork fetches fork information for the given state.
func (s *Sleepy) Fork(ctx context.Context, stateID string) (*phase0.Fork, error) {
	s.sleep(ctx)
	next, isNext := s.next.(consensusclient.ForkProvider)
	if !isNext {
		return nil, errors.New("next does not support this call")
	}
	return next.Fork(ctx, stateID)
}

// ForkSchedule provides details of past and future changes in the chain's fork version.
func (s *Sleepy) ForkSchedule(ctx context.Context) ([]*phase0.Fork, error) {
	s.sleep(ctx)
	next, isNext := s.next.(consensusclient.ForkScheduleProvider)
	if !isNext {
		return nil, errors.New("next does not support this call")
	}
	return next.ForkSchedule(ctx)
}

// Genesis fetches genesis information for the chain.
func (s *Sleepy) Genesis(ctx context.Context) (*apiv1.Genesis, error) {
	s.sleep(ctx)
	next, isNext := s.next.(consensusclient.GenesisProvider)
	if !isNext {
		return nil, errors.New("next does not support this call")
	}
	return next.Genesis(ctx)
}

// NodeSyncing provides the state of the node's synchronization with the chain.
func (s *Sleepy) NodeSyncing(ctx context.Context) (*apiv1.SyncState, error) {
	s.sleep(ctx)
	next, isNext := s.next.(consensusclient.NodeSyncingProvider)
	if !isNext {
		return nil, errors.New("next does not support this call")
	}
	return next.NodeSyncing(ctx)
}

// ProposerDuties obtains proposer duties for the given epoch.
// If validatorIndices is empty all duties are returned, otherwise only matching duties are returned.
func (s *Sleepy) ProposerDuties(ctx context.Context, epoch phase0.Epoch, validatorIndices []phase0.ValidatorIndex) ([]*apiv1.ProposerDuty, error) {
	s.sleep(ctx)
	next, isNext := s.next.(consensusclient.ProposerDutiesProvider)
	if !isNext {
		return nil, errors.New("next does not support this call")
	}
	return next.ProposerDuties(ctx, epoch, validatorIndices)
}

// Spec provides the spec information of the chain.
func (s *Sleepy) Spec(ctx context.Context) (map[string]interface{}, error) {
	s.sleep(ctx)
	next, isNext := s.next.(consensusclient.SpecProvider)
	if !isNext {
		return nil, errors.New("next does not support this call")
	}
	return next.Spec(ctx)
}

// ValidatorBalances provides the validator balances for a given state.
// stateID can be a slot number or state root, or one of the special values "genesis", "head", "justified" or "finalized".
// validatorIndices is a list of validator indices to restrict the returned values.  If no validators are supplied no filter
// will be applied.
func (s *Sleepy) ValidatorBalances(ctx context.Context, stateID string, validatorIndices []phase0.ValidatorIndex) (map[phase0.ValidatorIndex]phase0.Gwei, error) {
	s.sleep(ctx)
	next, isNext := s.next.(consensusclient.ValidatorBalancesProvider)
	if !isNext {
		return nil, errors.New("next does not support this call")
	}
	return next.ValidatorBalances(ctx, stateID, validatorIndices)
}

// Validators provides the validators, with their balance and status, for a given state.
// stateID can be a slot number or state root, or one of the special values "genesis", "head", "justified" or "finalized".
// validatorIndices is a list of validator indices to restrict the returned values.  If no validators IDs are supplied no filter
// will be applied.
func (s *Sleepy) Validators(ctx context.Context, stateID string, validatorIndices []phase0.ValidatorIndex) (map[phase0.ValidatorIndex]*apiv1.Validator, error) {
	s.sleep(ctx)
	next, isNext := s.next.(consensusclient.ValidatorsProvider)
	if !isNext {
		return nil, errors.New("next does not support this call")
	}
	return next.Validators(ctx, stateID, validatorIndices)
}

// ValidatorsByPubKey provides the validators, with their balance and status, for a given state.
// stateID can be a slot number or state root, or one of the special values "genesis", "head", "justified" or "finalized".
// validatorPubKeys is a list of validator public keys to restrict the returned values.  If no validators public keys are
// supplied no filter will be applied.
func (s *Sleepy) ValidatorsByPubKey(ctx context.Context, stateID string, validatorPubKeys []phase0.BLSPubKey) (map[phase0.ValidatorIndex]*apiv1.Validator, error) {
	s.sleep(ctx)
	next, isNext := s.next.(consensusclient.ValidatorsProvider)
	if !isNext {
		return nil, errors.New("next does not support this call")
	}
	return next.ValidatorsByPubKey(ctx, stateID, validatorPubKeys)
}

// SubmitVoluntaryExit submits a voluntary exit.
func (s *Sleepy) SubmitVoluntaryExit(ctx context.Context, voluntaryExit *phase0.SignedVoluntaryExit) error {
	s.sleep(ctx)
	next, isNext := s.next.(consensusclient.VoluntaryExitSubmitter)
	if !isNext {
		return errors.New("next does not support this call")
	}
	return next.SubmitVoluntaryExit(ctx, voluntaryExit)
}

// Domain provides a domain for a given domain type at a given epoch.
func (s *Sleepy) Domain(ctx context.Context, domainType phase0.DomainType, epoch phase0.Epoch) (phase0.Domain, error) {
	s.sleep(ctx)
	next, isNext := s.next.(consensusclient.DomainProvider)
	if !isNext {
		return phase0.Domain{}, errors.New("next does not support this call")
	}
	return next.Domain(ctx, domainType, epoch)
}

// GenesisDomain provides a domain for a given domain type at genesis.
func (s *Sleepy) GenesisDomain(ctx context.Context, domainType phase0.DomainType) (phase0.Domain, error) {
	s.sleep(ctx)
	next, isNext := s.next.(consensusclient.DomainProvider)
	if !isNext {
		return phase0.Domain{}, errors.New("next does not support this call")
	}
	return next.GenesisDomain(ctx, domainType)
}

// GenesisTime provides the genesis time of the chain.
func (s *Sleepy) GenesisTime(ctx context.Context) (time.Time, error) {
	s.sleep(ctx)
	next, isNext := s.next.(consensusclient.GenesisTimeProvider)
	if !isNext {
		return time.Time{}, errors.New("next does not support this call")
	}
	return next.GenesisTime(ctx)
}

<<<<<<< HEAD
// ForkChoice fetches the node's current fork choice context.
func (s *Sleepy) ForkChoice(ctx context.Context) (*apiv1.ForkChoice, error) {
	s.sleep(ctx)
	next, isNext := s.next.(consensusclient.ForkChoiceProvider)
	if !isNext {
		return nil, errors.New("next does not support this call")
	}
	return next.ForkChoice(ctx)
=======
// BeaconBlockBlobs fetches the blobs given a block ID.
func (s *Sleepy) BeaconBlockBlobs(ctx context.Context, blockID string) ([]*deneb.BlobSidecar, error) {
	s.sleep(ctx)
	next, isNext := s.next.(consensusclient.BeaconBlockBlobsProvider)
	if !isNext {
		return []*deneb.BlobSidecar{}, errors.New("next does not support this call")
	}
	return next.BeaconBlockBlobs(ctx, blockID)
>>>>>>> 9339f384
}<|MERGE_RESOLUTION|>--- conflicted
+++ resolved
@@ -457,7 +457,6 @@
 	return next.GenesisTime(ctx)
 }
 
-<<<<<<< HEAD
 // ForkChoice fetches the node's current fork choice context.
 func (s *Sleepy) ForkChoice(ctx context.Context) (*apiv1.ForkChoice, error) {
 	s.sleep(ctx)
@@ -466,7 +465,8 @@
 		return nil, errors.New("next does not support this call")
 	}
 	return next.ForkChoice(ctx)
-=======
+}
+
 // BeaconBlockBlobs fetches the blobs given a block ID.
 func (s *Sleepy) BeaconBlockBlobs(ctx context.Context, blockID string) ([]*deneb.BlobSidecar, error) {
 	s.sleep(ctx)
@@ -475,5 +475,4 @@
 		return []*deneb.BlobSidecar{}, errors.New("next does not support this call")
 	}
 	return next.BeaconBlockBlobs(ctx, blockID)
->>>>>>> 9339f384
 }