// Copyright © 2020 - 2024 Attestant Limited.
// Licensed under the Apache License, Version 2.0 (the "License");
// you may not use this file except in compliance with the License.
// You may obtain a copy of the License at
//
//     http://www.apache.org/licenses/LICENSE-2.0
//
// Unless required by applicable law or agreed to in writing, software
// distributed under the License is distributed on an "AS IS" BASIS,
// WITHOUT WARRANTIES OR CONDITIONS OF ANY KIND, either express or implied.
// See the License for the specific language governing permissions and
// limitations under the License.

package http

import (
	"context"
	"errors"
	"fmt"
	"net"
	"net/http"
	"net/url"
	"regexp"
	"strings"
	"sync"
	"time"

	client "github.com/attestantio/go-eth2-client"
	"github.com/attestantio/go-eth2-client/api"
	apiv1 "github.com/attestantio/go-eth2-client/api/v1"
	"github.com/attestantio/go-eth2-client/spec/phase0"
	"github.com/rs/zerolog"
	zerologger "github.com/rs/zerolog/log"
	"golang.org/x/sync/semaphore"
)

// Service is an Ethereum 2 client service.
type Service struct {
	// log is a service-wide logger.
	log zerolog.Logger

	base    *url.URL
	address string
	client  *http.Client
	timeout time.Duration

	// Various information from the node that does not change during the
	// lifetime of a beacon node.
	genesis              *apiv1.Genesis
	genesisMutex         sync.RWMutex
	spec                 map[string]interface{}
	specMutex            sync.RWMutex
	depositContract      *apiv1.DepositContract
	depositContractMutex sync.RWMutex
	forkSchedule         []*phase0.Fork
	forkScheduleMutex    sync.RWMutex
	nodeVersion          string
	nodeVersionMutex     sync.RWMutex

	// User-specified chunk sizes.
	userIndexChunkSize  int
	userPubKeyChunkSize int
	extraHeaders        map[string]string

	// Connection support.
	hooks *Hooks

	// Endpoint support.
	pingSem                  *semaphore.Weighted
	connectionMu             sync.RWMutex
	connectionActive         bool
	connectionSynced         bool
	enforceJSON              bool
	connectedToDVTMiddleware bool
	reduceMemUsage           bool
}

// New creates a new Ethereum 2 client service, connecting with a standard HTTP.
func New(ctx context.Context, params ...Parameter) (client.Service, error) {
	parameters, err := parseAndCheckParameters(params...)
	if err != nil {
		return nil, errors.Join(errors.New("problem with parameters"), err)
	}

	// Set logging.
	log := zerologger.With().Str("service", "client").Str("impl", "http").Logger()
	if parameters.logLevel != log.GetLevel() {
		log = log.Level(parameters.logLevel)
	}

	if parameters.monitor != nil {
		if err := registerMetrics(ctx, parameters.monitor); err != nil {
			return nil, errors.Join(errors.New("failed to register metrics"), err)
		}
	}

	httpClient := &http.Client{
		Transport: &http.Transport{
			DialContext: (&net.Dialer{
				Timeout:   parameters.timeout,
				KeepAlive: 30 * time.Second,
				DualStack: true,
			}).DialContext,
			MaxIdleConns:        64,
			MaxConnsPerHost:     64,
			MaxIdleConnsPerHost: 64,
			IdleConnTimeout:     600 * time.Second,
		},
	}

	base, address, err := parseAddress(parameters.address)
	if err != nil {
		return nil, err
	}

	s := &Service{
		log:                 log,
		base:                base,
		address:             address.String(),
		client:              httpClient,
		timeout:             parameters.timeout,
		userIndexChunkSize:  parameters.indexChunkSize,
		userPubKeyChunkSize: parameters.pubKeyChunkSize,
		extraHeaders:        parameters.extraHeaders,
		enforceJSON:         parameters.enforceJSON,
<<<<<<< HEAD
		reduceMemUsage:      parameters.reduceMemUsage,
=======
		pingSem:             semaphore.NewWeighted(1),
		hooks:               parameters.hooks,
>>>>>>> 35616e08
	}

	// Ping the client to see if it is ready to serve requests.
	s.CheckConnectionState(ctx)
	active := s.IsActive()

	if !active && !parameters.allowDelayedStart {
		return nil, client.ErrNotActive
	}

	// Periodically refetch static values in case of client update.
	// We do this because it's possible for a client to be updated
	// and so go from active->inactive->active within a ping period,
	// meaning that we could retain values that are no longer accurate.
	s.periodicClearStaticValues(ctx)

	// Periodically ping the client for state updates.  We do this so that
	// even if we aren't actively using the connection its state will be
	// roughly up-to-date.
	s.periodicUpdateConnectionState(ctx)

	// Close the service on context done.
	go func(s *Service) {
		<-ctx.Done()
		log.Trace().Msg("Context done; closing connection")
		s.close()
	}(s)

	return s, nil
}

// periodicUpdateConnectionState periodically pings the client to update its active and synced status.
func (s *Service) periodicUpdateConnectionState(ctx context.Context) {
	go func(s *Service, ctx context.Context) {
		// Refresh every 30 seconds.
		refreshTicker := time.NewTicker(30 * time.Second)
		defer refreshTicker.Stop()
		for {
			select {
			case <-refreshTicker.C:
				s.CheckConnectionState(ctx)
			case <-ctx.Done():
				return
			}
		}
	}(s, ctx)
}

// periodicClearStaticValues periodically sets static values to nil so they are
// refetched the next time they are required.
func (s *Service) periodicClearStaticValues(ctx context.Context) {
	go func(s *Service, ctx context.Context) {
		// Refresh every 5 minutes.
		refreshTicker := time.NewTicker(5 * time.Minute)
		defer refreshTicker.Stop()
		for {
			select {
			case <-refreshTicker.C:
				s.clearStaticValues()
			case <-ctx.Done():
				return
			}
		}
	}(s, ctx)
}

// clearStaticValues periodically sets static values to nil so they are
// refetched the next time they are required.
func (s *Service) clearStaticValues() {
	s.genesisMutex.Lock()
	s.genesis = nil
	s.genesisMutex.Unlock()
	s.specMutex.Lock()
	s.spec = nil
	s.specMutex.Unlock()
	s.depositContractMutex.Lock()
	s.depositContract = nil
	s.depositContractMutex.Unlock()
	s.forkScheduleMutex.Lock()
	s.forkSchedule = nil
	s.forkScheduleMutex.Unlock()
	s.nodeVersionMutex.Lock()
	s.nodeVersion = ""
	s.nodeVersionMutex.Unlock()
}

// checkDVT checks if connected to DVT middleware and sets
// internal flags appropriately.
func (s *Service) checkDVT(ctx context.Context) error {
	response, err := s.NodeVersion(ctx, &api.NodeVersionOpts{})
	if err != nil {
		return errors.Join(errors.New("failed to obtain node version for DVT check"), err)
	}

	version := strings.ToLower(response.Data)

	if strings.Contains(version, "charon") {
		s.connectedToDVTMiddleware = true
	}

	return nil
}

// Name provides the name of the service.
func (s *Service) Name() string {
	return "Standard (HTTP)"
}

// Address provides the address for the connection.
func (s *Service) Address() string {
	return s.address
}

// close closes the service, freeing up resources.
func (s *Service) close() {
}

// CheckConnectionState checks the connection state for the client, potentially updating
// its activation and sync states.
// This will call hooks supplied when creating the client if the state changes.
func (s *Service) CheckConnectionState(ctx context.Context) {
	log := zerolog.Ctx(ctx)

	s.connectionMu.Lock()
	wasActive := s.connectionActive
	wasSynced := s.connectionSynced
	s.connectionMu.Unlock()

	var active bool
	var synced bool

	acquired := s.pingSem.TryAcquire(1)
	if !acquired {
		// Means there is another ping running, just use current info.
		active = wasActive
		synced = wasSynced
	} else {
		response, err := s.NodeSyncing(ctx, &api.NodeSyncingOpts{})
		if err != nil {
			log.Debug().Err(err).Msg("Failed to obtain sync state from node")
			active = false
			synced = false
		} else {
			active = true
			synced = (!response.Data.IsSyncing) || (response.Data.HeadSlot == 0 && response.Data.SyncDistance <= 1)
		}
		s.pingSem.Release(1)
	}

	if !wasActive && active {
		// Switched from not active to active.

		// Check connection to DVT middleware.
		if err := s.checkDVT(ctx); err != nil {
			log.Error().Err(err).Msg("Failed to check DVT connection on client activation; returning to inactive")
			active = false
		}
	}

	if wasActive && !active {
		// Switched from active to not active.

		// Clear static values.
		s.clearStaticValues()
	}

	// if !wasSynced && synced {
	// 	// Switched from not synced to synced.
	// }

	// if wasSynced && !synced {
	// 	// Switched from synced to not synced.
	// }

	log.Trace().Bool("was_active", wasActive).Bool("active", active).Bool("was_synced", wasSynced).Bool("synced", synced).Msg("Updated connection state")

	s.connectionMu.Lock()
	s.connectionActive = active
	s.connectionSynced = synced
	s.connectionMu.Unlock()

	switch {
	case synced:
		s.monitorState("synced")
	case active:
		s.monitorState("active")
	default:
		s.monitorState("inactive")
	}

	// Call hooks if present.
	if (!wasActive && active) && s.hooks.OnActive != nil {
		go s.hooks.OnActive(ctx, s)
	}
	if (wasActive && !active) && s.hooks.OnInactive != nil {
		go s.hooks.OnInactive(ctx, s)
	}
	if (!wasSynced && synced) && s.hooks.OnSynced != nil {
		go s.hooks.OnSynced(ctx, s)
	}
	if (wasSynced && !synced) && s.hooks.OnDesynced != nil {
		go s.hooks.OnDesynced(ctx, s)
	}
}

// IsActive returns true if the client is active.
func (s *Service) IsActive() bool {
	s.connectionMu.RLock()
	active := s.connectionActive
	s.connectionMu.RUnlock()

	return active
}

// IsSynced returns true if the client is synced.
func (s *Service) IsSynced() bool {
	s.connectionMu.RLock()
	synced := s.connectionSynced
	s.connectionMu.RUnlock()

	return synced
}

func (s *Service) assertIsActive(ctx context.Context) error {
	active := s.IsActive()
	if active {
		return nil
	}

	s.CheckConnectionState(ctx)
	active = s.IsActive()
	if !active {
		return client.ErrNotActive
	}

	return nil
}

func (s *Service) assertIsSynced(ctx context.Context) error {
	synced := s.IsSynced()
	if synced {
		return nil
	}

	s.CheckConnectionState(ctx)
	active := s.IsActive()
	if !active {
		return client.ErrNotActive
	}

	synced = s.IsSynced()
	if !synced {
		return client.ErrNotSynced
	}

	return nil
}

func parseAddress(address string) (*url.URL, *url.URL, error) {
	if !strings.HasPrefix(address, "http") {
		address = fmt.Sprintf("http://%s", address)
	}
	base, err := url.Parse(address)
	if err != nil {
		return nil, nil, errors.Join(errors.New("invalid URL"), err)
	}
	base.Path = ""
	baseAddress := *base
	if _, pwExists := baseAddress.User.Password(); pwExists {
		user := baseAddress.User.Username()
		baseAddress.User = url.UserPassword(user, "***")
	}
	if baseAddress.RawQuery != "" {
		sensitiveRegex := regexp.MustCompile("=([^&]*)(&)?")
		baseAddress.RawQuery = sensitiveRegex.ReplaceAllString(baseAddress.RawQuery, "=***$2")
	}

	return base, &baseAddress, nil
}<|MERGE_RESOLUTION|>--- conflicted
+++ resolved
@@ -123,12 +123,9 @@
 		userPubKeyChunkSize: parameters.pubKeyChunkSize,
 		extraHeaders:        parameters.extraHeaders,
 		enforceJSON:         parameters.enforceJSON,
-<<<<<<< HEAD
-		reduceMemUsage:      parameters.reduceMemUsage,
-=======
 		pingSem:             semaphore.NewWeighted(1),
 		hooks:               parameters.hooks,
->>>>>>> 35616e08
+		reduceMemUsage:      parameters.reduceMemUsage,
 	}
 
 	// Ping the client to see if it is ready to serve requests.
